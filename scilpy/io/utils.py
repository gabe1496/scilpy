# -*- coding: utf-8 -*-

import os
import multiprocessing
import shutil
import xml.etree.ElementTree as ET

import numpy as np
import six

from scilpy.utils.bvec_bval_tools import DEFAULT_B0_THRESHOLD


def link_bundles_and_reference(parser, args, input_tractogram_list):
    """
    Associate the bundle to their reference (if they require a reference).
    Parameters
    ----------
    parser: argparse.ArgumentParser object
        Parser as created by argparse.
    args: argparse namespace
        Args as created by argparse.
    input_tractogram_list: list
        List of tractogram paths.
    Returns
    -------
    list: List of tuples, each matching one tractogram to a reference file.
    """
    bundles_references_tuple = []
    for bundle_filename in input_tractogram_list:
        _, ext = os.path.splitext(bundle_filename)
        if ext == '.trk':
            if args.reference is None:
                bundles_references_tuple.append(
                    (bundle_filename, bundle_filename))
            else:
                bundles_references_tuple.append(
                    (bundle_filename, args.reference))
        elif ext in ['.tck', '.fib', '.vtk', '.dpy']:
            if args.reference is None:
                parser.error('--reference is required for this file format '
                             '{}.'.format(bundle_filename))
            else:
                bundles_references_tuple.append(
                    (bundle_filename, args.reference))
    return bundles_references_tuple


def check_tracts_same_format(parser, filename_list):
    _, ref_ext = os.path.splitext(filename_list[0])

    for filename in filename_list[1:]:
        if isinstance(filename, six.string_types) and \
                not os.path.splitext(filename)[1] == ref_ext:
            parser.error('All tracts file must use the same format.')


def assert_gradients_filenames_valid(parser, filename_list, gradient_format):
    """
    Validate if gradients filenames follow BIDS or MRtrix convention

    Parameters
    ----------
    parser: parser
        Parser.
    filename_list: list
        list of gradient paths.
    gradient_format : str
        Can be either fsl or mrtrix.

    Returns
    -------
    """

    valid_fsl_extensions = ['.bval', '.bvec']
    valid_mrtrix_extension = '.b'

    if isinstance(filename_list, str):
        filename_list = [filename_list]

    if gradient_format == 'fsl':
        if len(filename_list) == 2:
            filename_1 = filename_list[0]
            filename_2 = filename_list[1]
            basename_1, ext_1 = os.path.splitext(filename_1)
            basename_2, ext_2 = os.path.splitext(filename_2)

            if ext_1 == '' or ext_2 == '':
                parser.error('fsl gradients filenames must have extensions: '
                             '.bval and .bvec.')

            if basename_1 == basename_2:
                curr_extensions = [ext_1, ext_2]
                curr_extensions.sort()
                if curr_extensions != valid_fsl_extensions:
                    parser.error('Your extensions ({}) doesn\'t follow BIDS '
                                 'convention.'.format(curr_extensions))
            else:
                parser.error('fsl gradients filenames must have the same '
                             'basename.')
        else:
            parser.error('You should have two files for fsl format.')

    elif gradient_format == 'mrtrix':
        if len(filename_list) == 1:
            curr_filename = filename_list[0]
            basename, ext = os.path.splitext(curr_filename)
            if basename == '' or ext != valid_mrtrix_extension:
                parser.error('Basename: {} and extension {} are not '
                             'valid for mrtrix format.'.format(basename, ext))
        else:
            parser.error('You should have one file for mrtrix format.')
    else:
        parser.error('Gradient file format should be either fsl or mrtrix.')


def add_json_args(parser):
    g1 = parser.add_argument_group(title='Json options')
    g1.add_argument('--indent',
                    type=int, default=2,
                    help='Indent for json pretty print.')
    g1.add_argument('--sort_keys',
                    action='store_true',
                    help='Sort keys in output json.')


def add_processes_arg(parser):
    parser.add_argument('--processes', dest='nbr_processes',
                        metavar='NBR', type=int,
                        help='Number of sub-processes to start. \n'
                        'Default: CPU count')


def add_reference_arg(parser, arg_name=None):
    if arg_name:
        parser.add_argument('--'+arg_name+'_ref',
                            help='Reference anatomy for {} (if tck/vtk/fib/dpy'
                                 ') file\n'
                                 'support (.nii or .nii.gz).'.format(arg_name))
    else:
        parser.add_argument('--reference',
                            help='Reference anatomy for tck/vtk/fib/dpy file\n'
                                 'support (.nii or .nii.gz).')


def add_overwrite_arg(parser):
    parser.add_argument(
        '-f', dest='overwrite', action='store_true',
        help='Force overwriting of the output files.')


def add_force_b0_arg(parser):
    parser.add_argument('--force_b0_threshold', action='store_true',
                        help='If set, the script will continue even if the '
                             'minimum bvalue is suspiciously high ( > {})'
                        .format(DEFAULT_B0_THRESHOLD))


def add_verbose_arg(parser):
    parser.add_argument('-v', action='store_true', dest='verbose',
                        help='If set, produces verbose output.')


def add_sh_basis_args(parser, mandatory=False):
    """Add spherical harmonics (SH) bases argument.

    Parameters
    ----------
    parser: argparse.ArgumentParser object
        Parser.
    mandatory: bool
        Whether this argument is mandatory.
    """
    choices = ['descoteaux07', 'tournier07']
    def_val = 'descoteaux07'
    help_msg = 'Spherical harmonics basis used for the SH coefficients.\nMust ' +\
               'be either \'descoteaux07\' or \'tournier07\' [%(default)s]:\n' +\
               '    \'descoteaux07\': SH basis from the Descoteaux et al.\n' +\
               '                      MRM 2007 paper\n' +\
               '    \'tournier07\'  : SH basis from the Tournier et al.\n' +\
               '                      NeuroImage 2007 paper.'

    if mandatory:
        arg_name = 'sh_basis'
    else:
        arg_name = '--sh_basis'

    parser.add_argument(arg_name,
                        choices=choices, default=def_val,
                        help=help_msg)


def validate_nbr_processes(parser, args, default_nbr_cpu=None):
    """ Check if the passed number of processes arg is valid.
    If not valid (0 < nbr_cpu_to_use <= cpu_count), raise parser.error.

    Parameters
    ----------
    parser: argparse.ArgumentParser object
        Parser as created by argparse.
    args: argparse namespace
        Args as created by argparse.
    default_nbr_cpu: int (or None)
        Number of cpu to use, default is cpu_count (all).

    Results
    ------
    nbr_cpu
        The number of CPU to be used.
    """

    if args.nbr_processes:
        nbr_cpu = args.nbr_processes
    else:
        nbr_cpu = multiprocessing.cpu_count()

    if nbr_cpu <= 0:
        parser.error('Number of processes must be > 0.')
    elif nbr_cpu > multiprocessing.cpu_count():
        parser.error('Max number of processes is {}. Got {}.'.format(
            multiprocessing.cpu_count(), nbr_cpu))

    return nbr_cpu


def validate_sh_basis_choice(sh_basis):
    """ Check if the passed sh_basis arg to a fct is right.

    Parameters
    ----------
    sh_basis: str
        Either 'descoteaux08' or 'tournier07'

    Raises
    ------
    ValueError
        If sh_basis is not one of 'descoteaux07' or 'tournier07'
    """
    if not (sh_basis == 'descoteaux07' or sh_basis == 'tournier07'):
        raise ValueError("sh_basis should be either 'descoteaux07' or"
                         "'tournier07'.")


def assert_inputs_exist(parser, required, optional=None):
    """Assert that all inputs exist. If not, print parser's usage and exit.

    Parameters
    ----------
    parser: argparse.ArgumentParser object
        Parser.
    required: string or list of paths
        Required paths to be checked.
    optional: string or list of paths
        Optional paths to be checked.
    """
    def check(path):
        if not os.path.isfile(path):
            parser.error('Input file {} does not exist'.format(path))

    if isinstance(required, str):
        required = [required]

    if isinstance(optional, str):
        optional = [optional]

    for required_file in required:
        check(required_file)
    for optional_file in optional or []:
        if optional_file is not None:
            check(optional_file)


def assert_outputs_exist(parser, args, required, optional=None,
                         check_dir_exists=True):
    """
    Assert that all outputs don't exist or that if they exist, -f was used.
    If not, print parser's usage and exit.
<<<<<<< HEAD
    :param parser: argparse.ArgumentParser object
    :param args: argparse namespace
    :param required: string or list of paths
    :param optional: string or list of paths.
                     Each element will be ignored if None
    :param check_dir_exists: bool
                             Test if output directory exists
=======

    Parameters
    ----------
    parser: argparse.ArgumentParser object
        Parser.
    args: list
        Argument list.
    required: string or list of paths
        Required paths to be checked.
    optional: string or list of paths
        Optional paths to be checked.
    check_dir_exists: bool
        Test if output directory exists.
>>>>>>> 5a3684b4
    """
    def check(path):
        if os.path.isfile(path) and not args.overwrite:
            parser.error('Output file {} exists. Use -f to force '
                         'overwriting'.format(path))

        if check_dir_exists:
            path_dir = os.path.dirname(path)
            if path_dir and not os.path.isdir(path_dir):
                parser.error('Directory {} \n for a given output file '
                             'does not exists.'.format(path_dir))

    if isinstance(required, str):
        required = [required]

    if isinstance(optional, str):
        optional = [optional]

    for required_file in required:
        check(required_file)
    for optional_file in optional or []:
        if optional_file:
            check(optional_file)


def assert_output_dirs_exist_and_empty(parser, args, required,
                                       optional=None, create_dir=True):
    """
    Assert that all output directories exist.
    If not, print parser's usage and exit.
    If exists and not empty, and -f used, delete dirs.
<<<<<<< HEAD
    :param parser: argparse.ArgumentParser object
    :param args: argparse namespace
    :param required: list of paths
    :param optional: list of paths
=======

    Parameters
    ----------
    parser: argparse.ArgumentParser object
        Parser.
    args: argparse namespace
        Argument list.
    dirs: list
        Required directory paths to be checked.
>>>>>>> 5a3684b4
    """
    def check(path):
        if not os.path.isdir(path):
            if not create_dir:
                parser.error(
                    'Output directory {} doesn\'t exist.'.format(path))
            else:
                os.makedirs(path, exist_ok=True)
        if os.listdir(path):
            if not args.overwrite:
                parser.error(
                    'Output directory {} isn\'t empty and some files could be '
                    'overwritten. Use -f option if you want to continue.'
                    .format(path))
            else:
                for the_file in os.listdir(path):
                    file_path = os.path.join(path, the_file)
                    try:
                        if os.path.isfile(file_path):
                            os.unlink(file_path)
                        elif os.path.isdir(file_path):
                            shutil.rmtree(file_path)
                    except Exception as e:
                        print(e)

    if isinstance(required, str):
        required = [required]
    if isinstance(optional, str):
        optional = [optional]

    for cur_dir in required:
        check(cur_dir)
    for opt_dir in optional or []:
        if opt_dir:
            check(opt_dir)


def read_info_from_mb_bdo(filename):
    tree = ET.parse(filename)
    root = tree.getroot()
    geometry = root.attrib['type']
    center_tag = root.find('origin')
    flip = [-1, -1, 1]
    center = [flip[0]*float(center_tag.attrib['x'].replace(',', '.')),
              flip[1]*float(center_tag.attrib['y'].replace(',', '.')),
              flip[2]*float(center_tag.attrib['z'].replace(',', '.'))]
    row_list = tree.getiterator('Row')
    radius = [None, None, None]
    for i, row in enumerate(row_list):
        for j in range(0, 3):
            if j == i:
                key = 'col' + str(j+1)
                radius[i] = float(row.attrib[key].replace(',', '.'))
            else:
                key = 'col' + str(j+1)
                value = float(row.attrib[key].replace(',', '.'))
                if abs(value) > 0.01:
                    raise ValueError('Does not support rotation, for now \n'
                                     'only SO aligned on the X,Y,Z axis are '
                                     'supported.')
    radius = np.asarray(radius, dtype=np.float32)
    center = np.asarray(center, dtype=np.float32)
    return geometry, radius, center


def load_matrix_in_any_format(filepath):
    _, ext = os.path.splitext(filepath)
    if ext == '.txt':
        data = np.loadtxt(filepath)
    elif ext == '.npy':
        data = np.load(filepath)
    else:
        raise ValueError('Extension {} is not supported'.format(ext))

    return data


def save_matrix_in_any_format(filepath, output_data):
    _, ext = os.path.splitext(filepath)
    if ext == '.txt':
        np.savetxt(filepath, output_data)
    elif ext == '.npy':
        np.save(filepath, output_data)
    elif ext == '':
        np.save('{}.npy'.format(filepath), output_data)
    else:
        raise ValueError('Extension {} is not supported'.format(ext))<|MERGE_RESOLUTION|>--- conflicted
+++ resolved
@@ -275,15 +275,6 @@
     """
     Assert that all outputs don't exist or that if they exist, -f was used.
     If not, print parser's usage and exit.
-<<<<<<< HEAD
-    :param parser: argparse.ArgumentParser object
-    :param args: argparse namespace
-    :param required: string or list of paths
-    :param optional: string or list of paths.
-                     Each element will be ignored if None
-    :param check_dir_exists: bool
-                             Test if output directory exists
-=======
 
     Parameters
     ----------
@@ -297,7 +288,6 @@
         Optional paths to be checked.
     check_dir_exists: bool
         Test if output directory exists.
->>>>>>> 5a3684b4
     """
     def check(path):
         if os.path.isfile(path) and not args.overwrite:
@@ -329,12 +319,6 @@
     Assert that all output directories exist.
     If not, print parser's usage and exit.
     If exists and not empty, and -f used, delete dirs.
-<<<<<<< HEAD
-    :param parser: argparse.ArgumentParser object
-    :param args: argparse namespace
-    :param required: list of paths
-    :param optional: list of paths
-=======
 
     Parameters
     ----------
@@ -344,7 +328,6 @@
         Argument list.
     dirs: list
         Required directory paths to be checked.
->>>>>>> 5a3684b4
     """
     def check(path):
         if not os.path.isdir(path):
