--- conflicted
+++ resolved
@@ -19,15 +19,10 @@
 import numpy as np
 import nibabel as nib
 
-<<<<<<< HEAD
 from scilpy.io.utils import (add_overwrite_arg,
                              assert_inputs_exist,
                              assert_outputs_exists,
                              add_verbose_arg)
-=======
-from scilpy.io.utils import (
-    add_overwrite_arg, assert_inputs_exist, assert_outputs_exist)
->>>>>>> 4b99d940
 
 
 def _build_arg_parser():
