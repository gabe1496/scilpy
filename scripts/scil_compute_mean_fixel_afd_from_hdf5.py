#!/usr/bin/env python3
# -*- coding: utf-8 -*-

"""
Compute the mean Apparent Fiber Density (AFD) and mean Radial fODF (radfODF)
maps along a bundle.

This is the "real" fixel-based fODF amplitude along every streamline
of the bundle provided, averaged at every voxel.
Radial fODF comes for free from the mathematics, it is the great circle
integral of the fODF orthogonal to the fixel of interest, similar to
a Funk-Radon transform. Hence, radfODF is the fixel-based or HARDI-based
generalization of the DTI radial diffusivity and AFD
the generalization of axial diffusivity.

Please use a bundle file rather than a whole tractogram.
"""

import argparse
import itertools
import os
import multiprocessing
import shutil

from dipy.io.stateful_tractogram import Space, Origin, StatefulTractogram
from dipy.io.utils import create_nifti_header
import h5py
import nibabel as nib
import numpy as np

from scilpy.io.streamlines import reconstruct_streamlines_from_hdf5
from scilpy.io.utils import (add_overwrite_arg,
                             add_processes_arg,
                             add_sh_basis_args,
                             assert_inputs_exist,
                             assert_outputs_exist,
                             validate_nbr_processes)
from scilpy.reconst.afd_along_streamlines import afd_map_along_streamlines

EPILOG = """
Reference:
    [1] Raffelt, D., Tournier, JD., Rose, S., Ridgway, GR., Henderson, R.,
        Crozier, S., Salvado, O., & Connelly, A. (2012).
        Apparent Fibre Density: a novel measure for the analysis of
        diffusion-weighted magnetic resonance images. NeuroImage,
        59(4), 3976--3994.
"""


def _afd_rd_wrapper(args):
    in_hdf5_filename = args[0]
    key = args[1]
    fodf_img = args[2]
    sh_basis = args[3]
    length_weighting = args[4]

    with h5py.File(in_hdf5_filename, 'r') as in_hdf5_file:
        affine = in_hdf5_file.attrs['affine']
        dimensions = in_hdf5_file.attrs['dimensions']
        voxel_sizes = in_hdf5_file.attrs['voxel_sizes']
        streamlines = reconstruct_streamlines_from_hdf5(in_hdf5_file, key)
        if len(streamlines) == 0:
            return key, 0, 0

    header = create_nifti_header(affine, dimensions, voxel_sizes)
    sft = StatefulTractogram(streamlines, header, Space.VOX,
                             origin=Origin.TRACKVIS)
    afd_mean_map, rd_mean_map = afd_map_along_streamlines(sft, fodf_img,
                                                          sh_basis,
                                                          length_weighting)
    afd_mean = np.average(afd_mean_map[afd_mean_map > 0])
    rd_mean = np.average(rd_mean_map[rd_mean_map > 0])

    return key, afd_mean, rd_mean


def _build_arg_parser():
    p = argparse.ArgumentParser(description=__doc__, epilog=EPILOG,
                                formatter_class=argparse.RawTextHelpFormatter)
    p.add_argument('in_hdf5',
                   help='HDF5 filename (.h5) containing decomposed '
                        'connections.')
    p.add_argument('in_fodf',
                   help='Path of the fODF volume in spherical harmonics (SH).')
    p.add_argument('out_hdf5',
                   help='Path of the output HDF5 filenames (.h5).')

    p.add_argument('--length_weighting', action='store_true',
                   help='If set, will weigh the AFD values according to '
                        'segment lengths. [%(default)s]')

    add_processes_arg(p)
    add_sh_basis_args(p)
    add_overwrite_arg(p)
    return p


def main():
    parser = _build_arg_parser()
    args = parser.parse_args()

    assert_inputs_exist(parser, [args.in_hdf5, args.in_fodf])
    assert_outputs_exist(parser, args, [args.out_hdf5])

    nbr_cpu = validate_nbr_processes(parser, args, args.nbr_processes)

    # HDF5 will not overwrite the file
    if os.path.isfile(args.out_hdf5):
        os.remove(args.out_hdf5)

    fodf_img = nib.load(args.in_fodf)
<<<<<<< HEAD

    nbr_cpu = validate_nbr_processes(parser, args, args.nbr_processes)
    with h5py.File(args.in_hdf5, 'r') as in_hdf5_file:
        keys = list(in_hdf5_file.keys())

=======
    in_hdf5_file = h5py.File(args.in_hdf5, 'r')
    if not (np.allclose(in_hdf5_file.attrs['affine'], fodf_img.affine,
                        atol=1e-03)
            and np.array_equal(in_hdf5_file.attrs['dimensions'],
                                fodf_img.shape[0:3])):
        parser.error('{} does not have a compatible header with {}'.format(
            args.in_hdf5, args.in_fodf))

    keys = list(in_hdf5_file.keys())
    in_hdf5_file.close()
>>>>>>> 216224e5
    if nbr_cpu == 1:
        results_list = []
        for key in keys:
            results_list.append(_afd_rd_wrapper([args.in_hdf5, key, fodf_img,
                                                 args.sh_basis,
                                                 args.length_weighting]))

    else:
        pool = multiprocessing.Pool(nbr_cpu)
        results_list = pool.map(_afd_rd_wrapper,
                                zip(itertools.repeat(args.in_hdf5),
                                    keys,
                                    itertools.repeat(fodf_img),
                                    itertools.repeat(args.sh_basis),
                                    itertools.repeat(args.length_weighting)))
        pool.close()
        pool.join()

    shutil.copy(args.in_hdf5, args.out_hdf5)
    with h5py.File(args.out_hdf5, 'a') as out_hdf5_file:
        for key, afd_fixel, rd_fixel in results_list:
            group = out_hdf5_file[key]
            if 'afd_fixel' in group:
                del group['afd_fixel']
            group.create_dataset('afd_fixel', data=afd_fixel)
            if 'rd_fixel' in group:
                del group['rd_fixel']
            group.create_dataset('rd_fixel', data=rd_fixel)


if __name__ == '__main__':
    main()<|MERGE_RESOLUTION|>--- conflicted
+++ resolved
@@ -109,24 +109,17 @@
         os.remove(args.out_hdf5)
 
     fodf_img = nib.load(args.in_fodf)
-<<<<<<< HEAD
-
-    nbr_cpu = validate_nbr_processes(parser, args, args.nbr_processes)
-    with h5py.File(args.in_hdf5, 'r') as in_hdf5_file:
-        keys = list(in_hdf5_file.keys())
-
-=======
     in_hdf5_file = h5py.File(args.in_hdf5, 'r')
     if not (np.allclose(in_hdf5_file.attrs['affine'], fodf_img.affine,
                         atol=1e-03)
             and np.array_equal(in_hdf5_file.attrs['dimensions'],
-                                fodf_img.shape[0:3])):
+                               fodf_img.shape[0:3])):
         parser.error('{} does not have a compatible header with {}'.format(
             args.in_hdf5, args.in_fodf))
 
     keys = list(in_hdf5_file.keys())
     in_hdf5_file.close()
->>>>>>> 216224e5
+
     if nbr_cpu == 1:
         results_list = []
         for key in keys:
